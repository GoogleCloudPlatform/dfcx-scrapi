--- conflicted
+++ resolved
@@ -465,13 +465,9 @@
 
 # FLOWS FX
 
-<<<<<<< HEAD
 
     def list_flows(self, agent_id=None):
         agent_id = agent_id or self.agent_id # default value
-=======
-    def list_flows(self, agent_id):
->>>>>>> 00c72ce6
         request = types.flow.ListFlowsRequest()
         request.parent = agent_id
 
