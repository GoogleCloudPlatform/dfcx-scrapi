"""Utility file for dataframe functions in support of Dialogflow CX."""

# Copyright 2023 Google LLC
#
# Licensed under the Apache License, Version 2.0 (the "License");
# you may not use this file except in compliance with the License.
# You may obtain a copy of the License at
#
#     https://www.apache.org/licenses/LICENSE-2.0
#
# Unless required by applicable law or agreed to in writing, software
# distributed under the License is distributed on an "AS IS" BASIS,
# WITHOUT WARRANTIES OR CONDITIONS OF ANY KIND, either express or implied.
# See the License for the specific language governing permissions and
# limitations under the License.

import json
import logging
import time
from typing import Dict, List

import numpy as np
import pandas as pd
from tabulate import tabulate
import gspread
from gspread_dataframe import set_with_dataframe
import google.auth
from oauth2client.service_account import ServiceAccountCredentials
from google.cloud.dialogflowcx_v3beta1 import types

from dfcx_scrapi.core.scrapi_base import ScrapiBase
from dfcx_scrapi.core.agents import Agents
from dfcx_scrapi.core.intents import Intents
from dfcx_scrapi.core.entity_types import EntityTypes
from dfcx_scrapi.core.flows import Flows
from dfcx_scrapi.core.pages import Pages
from dfcx_scrapi.core.webhooks import Webhooks
from dfcx_scrapi.core.transition_route_groups import TransitionRouteGroups
from dfcx_scrapi.builders.intents import IntentBuilder
from dfcx_scrapi.builders.entity_types import EntityTypeBuilder
from dfcx_scrapi.builders.flows import FlowBuilder
from dfcx_scrapi.builders.pages import PageBuilder
from dfcx_scrapi.builders.webhooks import WebhookBuilder
from dfcx_scrapi.builders.transition_route_groups import TransitionRouteGroupBuilder


GLOBAL_SCOPE = [
    "https://spreadsheets.google.com/feeds",
    "https://www.googleapis.com/auth/drive",
]

# logging config
logging.basicConfig(
    level=logging.INFO,
    format="%(asctime)s %(levelname)-8s %(message)s",
    datefmt="%Y-%m-%d %H:%M:%S",
)

class DataframeFunctions(ScrapiBase):
    """Class that supports dataframe functions in DFCX."""

    def __init__(
        self,
        creds_path: str = None,
        creds_dict: dict = None,
        creds=None,
        principal=False,
        scope=False,
        agent_id: str = None,
    ):
        super().__init__(
            creds_path=creds_path,
            creds_dict=creds_dict,
            creds=creds,
            scope=scope,
        )

        scopes = GLOBAL_SCOPE

        if scope:
            scopes += scope

        if creds:
            self.sheets_client = gspread.authorize(creds)

        elif creds_path:
            creds = ServiceAccountCredentials.from_json_keyfile_name(
                filename=creds_path, scopes=scopes
            )
            self.sheets_client = gspread.authorize(creds)

        elif creds_dict:
            creds = ServiceAccountCredentials.from_json_keyfile_dict(
                keyfile_dict=creds_dict, scopes=scopes
            )
            self.sheets_client = gspread.authorize(creds)

        elif principal:
            self.sheets_client = gspread.oauth()

        else:
            creds = google.auth.default(scopes=scopes)[0]
            self.sheets_client = gspread.authorize(creds)

<<<<<<< HEAD
        logging.info("create dfcx creds %s", creds_path)
        self.agent_id = agent_id

        self.agents = Agents(creds_path, creds_dict)
        self.entities = EntityTypes(creds_path, creds_dict)
        self.intents = Intents(creds_path, creds_dict)
        self.flows = Flows(creds_path, creds_dict)
        self.pages = Pages(creds_path, creds_dict)
        self.webhooks = Webhooks(creds_path, creds_dict)
        self.route_groups = TransitionRouteGroups(
            creds_path, creds_dict
        )
        self.creds_path = creds_path
=======
        self.entities = EntityTypes(creds=self.creds)
        self.intents = Intents(creds=self.creds)
        self.flows = Flows(creds=self.creds)
        self.pages = Pages(creds=self.creds)
        self.route_groups = TransitionRouteGroups(creds=self.creds)
>>>>>>> 37cf8cf7

    @staticmethod
    def progress_bar(current, total, bar_length=50, type_="Progress"):
        """Display progress bar for processing."""
        percent = float(current) * 100 / total
        arrow = "-" * int(percent / 100 * bar_length - 1) + ">"
        spaces = " " * (bar_length - len(arrow))
        print(f"{type_}({current}/{total})" + f"[{arrow}{spaces}] {percent}%",
          end="\r")

    @staticmethod
    def _coerce_to_string(dataframe: pd.DataFrame, fields: List[str]):
        """Coerce incoming object type to string"""
        for field in fields:
            dataframe = dataframe.astype({field: "string"})

        return dataframe

    @staticmethod
    def _coerce_to_int(dataframe: pd.DataFrame, fields: List[str]):
        """Coerce incoming object type to int"""
        for field in fields:
            dataframe = dataframe.astype({field: "int32"})

        return dataframe

    @staticmethod
    def _make_schema(columns: List[str]) -> pd.DataFrame:

        dataframe = pd.DataFrame(columns=columns)

        type_map = {
            "display_name": "string",
            "text": "string",
            "parameter_id": "string",
            "training_phrase": "int32",
            "part": "int32",
            "id": "string",
            "entity_type": "string",
        }

        temp_data = {}
        for column in dataframe.columns:
            dataframe = dataframe.astype({column: type_map[column]})
            temp_data[column] = type_map[column]

        dataframe = pd.concat([dataframe, temp_data], ignore_index=True)

        return dataframe

    @staticmethod
    def _remap_intent_values(original_intent: types.Intent) -> types.Intent:

        new_intent = types.intent.Intent()
        new_intent.name = original_intent.name
        new_intent.display_name = original_intent.display_name
        new_intent.priority = original_intent.priority
        new_intent.is_fallback = original_intent.is_fallback
        new_intent.labels = dict(original_intent.labels)
        new_intent.description = original_intent.description

        return new_intent

    def _update_intent_from_dataframe(
        self,
        intent_id: str,
        train_phrases: pd.DataFrame,
        params=None,
        mode: str = "basic",
    ):
        """Make an Updated Intent Object based on already existing Intent.

        The intent must exist in the agent.
        This method will modify the existing Intent object based on the
        incoming dataframe parameters.
        *Note* this is an internal method and should not be used on its own to
        update the Intent object.

        Args:
          intent_id: name parameter of the intent to update
          train_phrases: dataframe of training phrases in advanced have
            training_phrase and parts column to track the build
          params(optional): dataframe of parameters
          mode: "basic" - build assuming one row is one training phrase no
            entities, "advanced" - build keeping track of training phrases and
            parts with the training_phrase and parts column.

        Returns:
          The new intents protobuf object
        """

        if mode == "basic":
            if hasattr(train_phrases, "text"):
                train_phrases = train_phrases[["text"]]
                train_phrases = self._coerce_to_string(train_phrases, ["text"])
            else:
                tp_schema = self._make_schema(["text", "parameter_id"])

                logging.error(
                    "%s mode train_phrases schema must be: \n%s",
                    mode,
                    tabulate(tp_schema, headers="keys", tablefmt="psql"),
                )
                raise KeyError("Missing column 'text' in DataFrame columns")

        elif mode == "advanced":
            if all(
                k in train_phrases
                for k in ["training_phrase", "part", "text", "parameter_id"]
            ):

                train_phrases = train_phrases[
                    ["training_phrase", "part", "text", "parameter_id"]
                ]
                train_phrases = self._coerce_to_int(
                    train_phrases, ["training_phrase", "part"]
                )
                train_phrases = self._coerce_to_string(
                    train_phrases, ["text", "parameter_id"]
                )

                if not params.empty:
                    params = params[["id", "entity_type"]]
                    params = self._coerce_to_string(
                        params, ["id", "entity_type"]
                    )

            else:
                tp_schema = self._make_schema(
                    ["training_phrase", "part", "text", "parameter_id"]
                )
                p_schema = self._make_schema(["id", "entity_type"])

                logging.error(
                    "%s mode train_phrases schema must be: \n%s",
                    mode,
                    tabulate(
                        tp_schema.transpose(),
                        headers="keys",
                        tablefmt="psql",
                    ),
                )
                logging.error(
                    "%s mode parameter schema must be %s \n",
                    mode,
                    tabulate(
                        p_schema.transpose(),
                        headers="keys",
                        tablefmt="psql",
                    ),
                )
                raise KeyError("Missing column name in DataFrame. See schema.")

        else:
            raise ValueError("Mode must be 'basic' or 'advanced'")

        original = self.intents.get_intent(intent_id=intent_id)
        intent = self._remap_intent_values(original)

        # training phrases
        if mode == "advanced":
            training_phrases = []
            for phrase in list(set(train_phrases["training_phrase"])):
                tp_parts = train_phrases[
                    train_phrases["training_phrase"].astype(int) == int(phrase)
                ]
                parts = []
                for _, row in tp_parts.iterrows():
                    param_id = row["parameter_id"]
                    part = {
                        "text": row["text"],
                        "parameter_id": None if pd.isna(param_id) else param_id,
                }
                    parts.append(part)

                training_phrase = {"parts": parts, "repeat_count": 1, "id": ""}
                training_phrases.append(training_phrase)

            intent.training_phrases = training_phrases
            parameters = []
            for _, row in params.iterrows():
                parameter = {
                    "id": row["id"],
                    "entity_type": row["entity_type"],
                    "is_list": False,
                    "redact": False,
                }
                parameters.append(parameter)

            if parameters:
                intent.parameters = parameters

        elif mode == "basic":
            training_phrases = []
            for _, row in train_phrases.iterrows():
                part = {"text": row["text"], "parameter_id": None}
                parts = [part]
                training_phrase = {"parts": parts, "repeat_count": 1, "id": ""}
                training_phrases.append(training_phrase)
            intent.training_phrases = training_phrases
        else:
            raise ValueError("mode must be basic or advanced")

        # json_intent = json.dumps(intent)
        # intent_pb = types.Intent.from_json(json_intent)
        return intent

    def bulk_update_intents_from_dataframe(
        self,
        agent_id: str,
        tp_df: pd.DataFrame,
        params_df: pd.DataFrame = None,
        mode: str = "basic",
        update_flag: bool = False,
        rate_limiter: int = 5,
        language_code: str = None
    ):
        """Update existing Intent, TPs and Parameters from a Dataframe.

        Args:
          agent_id: name parameter of the agent to update_flag - full path to
            agent
          tp_df: dataframe of bulk training phrases required columns:
            text, display_name in advanced mode have training_phrase and parts
            column to track the build
          params_df(optional): dataframe of bulk parameters
          mode: basic|advanced
            basic, build assuming one row is one training phrase no entities
            advanced, build keeping track of training phrases and parts with the
              training_phrase and parts column.
          update_flag: True to update_flag the intents in the agent
          rate_limiter: seconds to sleep between operations.
          language_code: Language code of the intents being uploaded. Reference:
            https://cloud.google.com/dialogflow/cx/docs/reference/language

        Returns:
          Dictionary with intent display names as keys and the new intent
          protobufs as values
        """

        if mode == "basic":
            if all(k in tp_df for k in ["display_name", "text"]):
                tp_df = tp_df[["display_name", "text"]]
                tp_df = self._coerce_to_string(tp_df, ["display_name", "text"])

            else:
                tp_schema = pd.DataFrame(
                    index=["display_name", "text", "parameter_id"],
                    columns=[0],
                    data=["string", "string", "string"],
                ).astype({0: "string"})
                logging.error(
                    "%s mode train_phrases schema must be %s \n",
                    mode,
                    tabulate(
                        tp_schema.transpose(),
                        headers="keys",
                        tablefmt="psql",
                    ),
                )

        elif mode == "advanced":
            if all(
                k in tp_df
                for k in [
                    "display_name",
                    "training_phrase",
                    "part",
                    "text",
                    "parameter_id",
                ]
            ):

                tp_df = tp_df[
                    [
                        "display_name",
                        "training_phrase",
                        "part",
                        "text",
                        "parameter_id",
                    ]
                ]


                tp_df = self._coerce_to_string(
                    tp_df, ["display_name", "text", "parameter_id"]
                )

                tp_df = self._coerce_to_int(tp_df, ["training_phrase", "part"])

                if not params_df.empty:
                    params_df = params_df[["display_name", "id", "entity_type"]]
                    params_df = params_df.astype(
                        {
                            "display_name": "string",
                            "id": "string",
                            "entity_type": "string",
                        }
                    )

            else:
                tp_schema = pd.DataFrame(
                    index=[
                        "display_name",
                        "training_phrase",
                        "part",
                        "text",
                        "parameter_id",
                    ],
                    columns=[0],
                    data=["string", "int32", "int32", "string", "string"],
                ).astype({0: "string"})
                p_schema = pd.DataFrame(
                    index=["display_name", "id", "entity_type"],
                    columns=[0],
                    data=["string", "string", "string"],
                ).astype({0: "string"})
                logging.error(
                    "%s mode train_phrases schema must be %s \n",
                    mode,
                    tabulate(
                        tp_schema.transpose(),
                        headers="keys",
                        tablefmt="psql",
                    ),
                )
                logging.error(
                    "%s mode parameter schema must be %s \n",
                    mode,
                    tabulate(
                        p_schema.transpose(),
                        headers="keys",
                        tablefmt="psql",
                    ),
                )

        else:
            raise ValueError("mode must be basic or advanced")

        intents_map = self.intents.get_intents_map(
            agent_id=agent_id, reverse=True
        )

        intent_names = list(set(tp_df["display_name"]))

        new_intents = {}
        i = 0
        for intent_name in intent_names:
            if intent_name in (["", np.nan, None]):
                logging.warning("empty intent_name")
                continue

            tps = tp_df.copy()[tp_df["display_name"] == intent_name].drop(
                columns="display_name"
            )
            params = pd.DataFrame()
            if mode == "advanced":
                params = params_df.copy()[
                    params_df["display_name"] == intent_name
                ].drop(columns="display_name")

            if intent_name not in intents_map.keys():
                logging.error(
                    "FAIL to update - intent not found: [%s]", intent_name
                )
                continue

            new_intent = self._update_intent_from_dataframe(
                intent_id=intents_map[intent_name],
                train_phrases=tps,
                params=params,
                mode=mode,
            )
            new_intents[intent_name] = new_intent
            i += 1
            self.progress_bar(i, len(intent_names))
            if update_flag:
                self.intents.update_intent(
                    intent_id=new_intent.name,
                    obj=new_intent,
                    language_code=language_code
                )
                time.sleep(rate_limiter)

        return new_intents

    def _create_intent_from_dataframe(
        self,
        display_name: str,
        tp_df: pd.DataFrame,
        params_df: pd.DataFrame = None,
        meta: Dict[str, str] = None,
        mode: str = "basic",
    ):
        """Create an intent from a DataFrame.

        Args:
          display_name: display_name parameter of the intent to create
          train_phrases: dataframe of training phrases in advanced have
            training_phrase and parts column to track the build
          params(optional): dataframe of parameters
          meta: dictionary
          mode: "basic" - build assuming one row is one training phrase no
            entities, "advanced" - build keeping track of training phrases
            and parts with the training_phrase and parts column.

        Returns:
          The new intents protobuf object
        """
        if mode == "basic":
            if all(k in tp_df for k in ["text"]):
                tp_df = tp_df[["text"]]
                tp_df = self._coerce_to_string(tp_df, ["text"])

            else:
                tp_schema = self._make_schema(["text", "parameter_id"])

                logging.error(
                    "%s mode train_phrases schema must be %s \n",
                    mode,
                    tabulate(
                        tp_schema.transpose(),
                        headers="keys",
                        tablefmt="psql",
                    ),
                )

        elif mode == "advanced":
            if all(
                k in tp_df
                for k in ["training_phrase", "part", "text", "parameter_id"]
            ):
                tp_df = tp_df[
                    ["training_phrase", "part", "text", "parameter_id"]
                ]
                tp_df = self._coerce_to_string(tp_df, ["text", "parameter_id"])
                tp_df = self._coerce_to_int(tp_df, ["training_phrase", "part"])

                if not params_df.empty:
                    params_df = params_df[["id", "entity_type"]]
                    params_df = params_df.astype(
                        {"id": "string", "entity_type": "string"}
                    )
            else:
                tp_schema = self._make_schema(
                    ["training_phrase", "part", "text", "parameter_id"]
                )
                p_schema = self._make_schema(["id", "entity_type"])

                logging.error(
                    "%s mode train_phrases schema must be %s \n",
                    mode,
                    tabulate(
                        tp_schema.transpose(),
                        headers="keys",
                        tablefmt="psql",
                    ),
                )
                logging.error(
                    "%s mode parameter schema must be %s \n",
                    mode,
                    tabulate(
                        p_schema.transpose(),
                        headers="keys",
                        tablefmt="psql",
                    ),
                )

        else:
            raise ValueError("mode must be basic or advanced")

        intent = {}
        intent["display_name"] = display_name

        if meta:
            intent["priority"] = meta.get("priority", 500000)
            intent["is_fallback"] = meta.get("is_fallback", False)
            intent["labels"] = meta.get("labels", {})
            intent["description"] = meta.get("description", "")

        # training phrases
        if mode == "advanced":
            training_phrases = []
            for phrase in list(set(tp_df["training_phrase"])):
                tp_parts = tp_df[
                    tp_df["training_phrase"].astype(int) == int(phrase)
                ]
                parts = []
                for _, row in tp_parts.iterrows():
                    param_id = row["parameter_id"]
                    part = {
                        "text": row["text"],
                        "parameter_id": None if pd.isna(param_id) else param_id,
                    }
                    parts.append(part)

                training_phrase = {"parts": parts, "repeat_count": 1, "id": ""}
                training_phrases.append(training_phrase)

            intent["training_phrases"] = training_phrases
            parameters = []
            for _, row in params_df.iterrows():
                parameter = {
                    "id": row["id"],
                    "entity_type": row["entity_type"],
                    "is_list": False,
                    "redact": False,
                }
                parameters.append(parameter)

            if parameters:
                intent["parameters"] = parameters

        elif mode == "basic":
            training_phrases = []
            for _, row in tp_df.iterrows():
                part = {"text": row["text"], "parameter_id": None}
                parts = [part]
                training_phrase = {"parts": parts, "repeat_count": 1, "id": ""}
                training_phrases.append(training_phrase)
            intent["training_phrases"] = training_phrases
        else:
            raise ValueError("mode must be basic or advanced")

        json_intent = json.dumps(intent)
        intent_pb = types.Intent.from_json(json_intent)

        return intent_pb

    def bulk_create_intent_from_dataframe(
        self,
        agent_id: str,
        tp_df: pd.DataFrame,
        params_df: pd.DataFrame = None,
        mode: str = "basic",
        update_flag: bool = False,
        rate_limiter: int = 5,
        meta: Dict[str, str] = None,
        language_code: str = None,
    ):
        """Create Intents in DFCX from a DataFrame.

        Args:
          agent_id: name parameter of the agent to update_flag - full path to
           agent
          train_phrases_df: dataframe of bulk training phrases required
            columns of text, display_name in advanced mode have training_phrase
            and parts column to track the build
          params_df(optional): dataframe of bulk parameters
          mode: basic|advanced
            basic - build assuming one row is one training phrase no entities
            advanced - build keeping track of training phrases and parts with
              the training_phrase and parts column.
          update_flag: True to update_flag the intents in the agent
          rate_limiter: number of seconds to wait between calls
          meta: dictionary of intent metadata
          language_code: Language code of the intents being uploaded. Reference:
            https://cloud.google.com/dialogflow/cx/docs/reference/language

        Returns:
          new_intents: dictionary with intent display names as keys and the new
            intent protobufs as values

        """
        if mode == "basic":
            if all(k in tp_df for k in ["display_name", "text"]):
                tp_df = tp_df[["display_name", "text"]]
                tp_df = self._coerce_to_string(tp_df, ["display_name", "text"])

            else:
                tp_schema = self._make_schema(
                    ["display_name", "text", "parameter_id"]
                )

                schema_error = tabulate(
                        tp_schema.transpose(),
                        headers="keys",
                        tablefmt="psql",
                    )

                raise ValueError(
                    f"{mode} mode train_phrases schema must be {schema_error}"
                )

        elif mode == "advanced":
            if all(
                k in tp_df
                for k in [
                    "display_name",
                    "training_phrase",
                    "part",
                    "text",
                    "parameter_id",
                ]
            ):
                if "meta" not in tp_df.columns:
                    tp_df["meta"] = [{}] * len(tp_df)

                tp_df = tp_df[
                    [
                        "display_name",
                        "training_phrase",
                        "part",
                        "text",
                        "parameter_id",
                        "meta",
                    ]
                ]
                tp_df = self._coerce_to_string(
                    tp_df, ["display_name", "text", "parameter_id"]
                )
                tp_df = self._coerce_to_int(tp_df, ["training_phrase", "part"])

                if not params_df.empty:
                    params_df = params_df[["display_name", "id", "entity_type"]]
                    params_df = self._coerce_to_string(
                        params_df, ["display_name", "id", "entity_type"]
                    )

            else:
                tp_schema = self._make_schema(
                    [
                        "display_name",
                        "training_phrase",
                        "part",
                        "text",
                        "parameter_id",
                    ]
                )

                p_schema = self._make_schema(
                    ["display_name", "id", "entity_type"]
                )

                tp_schema_error = tabulate(
                        tp_schema.transpose(),
                        headers="keys",
                        tablefmt="psql",
                    )
                p_schema_error = tabulate(
                        p_schema.transpose(),
                        headers="keys",
                        tablefmt="psql",
                    )
                raise ValueError(
                    f"{mode} mode train_phrases schema must be "\
                    f"{tp_schema_error} \n parameter schema must be "
                    f"{p_schema_error}"
                )

        else:
            raise ValueError("mode must be basic or advanced")

        temp_intents = list(set(tp_df["display_name"]))
        new_intents = {}
        i = 0
        for intent in temp_intents:
            tps = tp_df.copy()[tp_df["display_name"] == intent].drop(
                columns="display_name"
            )
            params = pd.DataFrame()
            if mode == "advanced":
                params = params_df.copy()[
                    params_df["display_name"] == intent
                ].drop(columns="display_name")

            new_intent = self._create_intent_from_dataframe(
                display_name=intent,
                tp_df=tps,
                params_df=params,
                meta=meta,
                mode=mode,
            )
            new_intents[intent] = new_intent
            i += 1
            self.progress_bar(i, len(temp_intents))
            if update_flag:
                time.sleep(rate_limiter)
                self.intents.create_intent(agent_id=agent_id, obj=new_intent,
                    language_code=language_code)

        return new_intents

    def create_entity_from_dataframe(
        self,
        display_name: str,
        entity_df: pd.DataFrame,
        meta: Dict[str, str] = None,
    ):
        """Create an entity.

        Args:
          display_name: display_name parameter of the entity to update
          entity_df: dataframe values and synonyms
          meta: dictionary of entity metadata

        Returns:
          The new entity protobuf object
        """
        if not meta:
            meta = {}
        entity_obj = {}
        entity_obj["display_name"] = display_name
        entity_obj["kind"] = meta.get("kind", 1)
        entity_obj["auto_expansion_mode"] = meta.get("auto_expansion_mode", 0)
        entity_obj["excluded_phrases"] = meta.get("excluded_phrases", [])
        entity_obj["enable_fuzzy_extraction"] = meta.get(
            "enable_fuzzy_extraction", False
        )

        values = []
        for _, row in entity_df.iterrows():
            value = row["value"]
            synonyms = json.loads(row["synonyms"])

            part = {"value": value, "synonyms": synonyms}
            values.append(part)

        entity_obj["entities"] = values
        entity_pb = types.EntityType.from_json(json.dumps(entity_obj))

        return entity_pb

    def bulk_create_entity_from_dataframe(
        self, agent_id, entities_df, update_flag=False,
        language_code: str = None, rate_limiter=5,

    ):
        """Bulk create entities from a dataframe.

        Args:
          agent_id: name parameter of the agent to update_flag - full path to
            agent
          entities_df: dataframe of bulk entities;
            required columns: display_name, value, synonyms
          update_flag: True to update_flag the entities in the agent
          language_code: Language code of the intents being uploaded. Ref:
            https://cloud.google.com/dialogflow/cx/docs/reference/language
          rate_limiter: seconds to sleep between operations.

        Returns:
          Dictionary with entity display names as keys and the
          new entity protobufs as values
        """

        if "meta" in entities_df.columns:
            meta = (
                entities_df.copy()[["display_name", "meta"]]
                .drop_duplicates()
                .reset_index()
            )

        i, custom_entities = 0, {}
        for entity in list(set(entities_df["display_name"])):
            one_entity = entities_df[entities_df["display_name"] == entity]
            if "meta" in locals():
                meta_ = meta[meta["display_name"] == entity]["meta"].iloc[0]
                meta_ = json.loads(meta_)
                new_entity = self.create_entity_from_dataframe(
                    display_name=entity, entity_df=one_entity, meta=meta
                )

            else:
                new_entity = self.create_entity_from_dataframe(
                    display_name=entity, entity_df=one_entity
                )

            custom_entities[entity] = new_entity
            i += 1

            if update_flag:
                self.entities.create_entity_type(
                    agent_id=agent_id,
                    obj=new_entity,
                    language_code=language_code,
                )
                time.sleep(rate_limiter)

            self.progress_bar(
                i, len(list(set(
                    entities_df["display_name"]))), type_="entities"
            )
        return custom_entities

    def bulk_update_entity_from_dataframe(
        self, entities_df, update_flag=False, language_code=None,
        rate_limiter=5
    ):
        """Bulk updates entities from a dataframe.

        Args:
          agent_id: name parameter of the agent to update_flag - full path to
            agent
          entities_df: dataframe of bulk entities;
            required columns: display_name, value, synonyms
          update_flag: True to update_flag the entities in the agent
          language_code: Language code of the intents being uploaded. Ref:
          https://cloud.google.com/dialogflow/cx/docs/reference/language
          rate_limiter: seconds to sleep between operations.

        Returns:
          Dictionary with entity display names as keys and the
          new entity protobufs as values
        """
        if "meta" in entities_df.columns:
            meta = (
                entities_df.copy()[["display_name", "meta"]]
                .drop_duplicates()
                .reset_index()
            )

        i, custom_entities = 0, {}
        for entity in list(set(entities_df["display_name"])):
            one_entity = entities_df[entities_df["display_name"] == entity]
            if "meta" in locals():
                meta_ = meta[meta["display_name"] == entity]["meta"].iloc[0]
                meta_ = json.loads(meta_)
                new_entity = self.create_entity_from_dataframe(
                    display_name=entity, entity_df=one_entity, meta=meta
                )

            else:
                new_entity = self.create_entity_from_dataframe(
                    display_name=entity, entity_df=one_entity
                )

            custom_entities[entity] = new_entity
            i += 1
            entity_type_id = one_entity["name"].max()

            if update_flag:
                self.entities.update_entity_type(
                    entity_type_id, new_entity, language_code
                )
                time.sleep(rate_limiter)

            self.progress_bar(
                i, len(list(set(
                    entities_df["display_name"]))), type_="entities"
            )

        return custom_entities

    def create_transition_route_from_dataframe(self, route_df):
        """Create transition route.

        Args:
          route_df: dataframe with data for a single route. Should only be one
          row. The columns required are:
            intent: intent id
            condition: string condition. ex.
              $session.params.dtmf_diy_opt_in = 1 AND
              $session.params.dtmf_2_techinternet = 2
            target_page: page id
            target_flow: flow id
            webhook: webhook id
            webhook_tag: string webhook tag
            custom_payload: a singular payload or list of payloads ex. [{}, {}]
            fulfillment_text: = list of text ["yo", "hi"]
            parameter_presets: = dictionary of parameter presets ex.
              {"param1":"value","param2":"othervalues"}
            rate_limiter: seconds to sleep between operations.

        Returns:
          The created transition route protobuf object
        """

        transition_route = types.TransitionRoute()

        route_dict = route_df.to_dict()
        transition_route.intent = route_dict.get("intent", None)
        transition_route.condition = route_dict.get("condition", None)
        transition_route.target_page = route_dict.get("target_page", None)
        transition_route.target_flow = route_dict.get("target_flow", None)

        # fulfillment
        fulfillment = types.Fulfillment()
        fulfillment.webhook = route_dict.get("webhook", None)
        fulfillment.tag = route_dict.get("webhook_tag", None)

        custom_payload = route_dict.get("custom_payload", None)
        custom_payload_list = []
        if custom_payload:
            custom_payload = json.loads(custom_payload)
            if ~isinstance(custom_payload, list):
                custom_payload = [custom_payload]
            for single_payload in custom_payload:
                custom_payload_list.append({"payload": single_payload})

        fulfillment_text = route_dict.get("fulfillment_text", None)

        # custom payloads and text
        payload = {
            "messages": custom_payload_list
            + [{"text": {"text": fulfillment_text}}]
        }

        payload_json = json.dumps(payload)
        payload_json = json.dumps(payload)
        fulfillment = types.Fulfillment.from_json(payload_json)

        # parameter - presets
        set_param_actions = []
        parameter_presets = route_dict.get("parameter_presets", None)
        if parameter_presets:
            parameter_presets = json.loads(parameter_presets)
            for param in parameter_presets.keys():
                set_param_action = types.Fulfillment.SetParameterAction()
                set_param_action.parameter = param
                set_param_action.value = parameter_presets[param]
                set_param_actions.append(set_param_action)
        fulfillment.set_parameter_actions = set_param_actions
        transition_route.trigger_fulfillment = fulfillment

        return transition_route

    def bulk_create_route_group_from_dataframe(
        self, display_name, agent_id, flow_id, route_group_df, update_flag=False
    ):
        """Create transition route - no support for end_session, just end flow.

        Args:
          display_name: name for the route group
          agent_id: agent id of target agent
          flow_id: flow id where to create route group
          route_group_df: dataframe with data for all routes in the route
            group. Columns should have the following format:
              intent: intent id
              condition: string condition. ex.
                $session.params.dtmf_diy_opt_in = 1 AND
                $session.params.dtmf_2_techinternet = 2
              target_page: page id
              target_flow: flow id
              webhook: webhook id
              webhook_tag: string webhook tag
              custom_payload: a singular payload or list of payloads
                ex. [{}, {}]
              fulfillment_text: = list of text ["yo", "hi"]
              parameter_presets: = dictionary of parameter presets ex.
                {"param1":"value","param2":"othervalues"}
                update_flag: True to create the route group in the provided
                flow id

        Returns:
          The created route group protobuf object
        """
        if "intent" in route_group_df.columns:
            intents_map = self.intents.get_intents_map(
                agent_id=agent_id, reverse=True
            )
            route_group_df["intent"] = route_group_df.apply(
                lambda x: intents_map[x["intent"]], axis=1
            )

        if "target_flow" in route_group_df.columns:
            flows_map = self.flows.get_flows_map(
                agent_id=agent_id, reverse=True
            )
            route_group_df["target_flow"] = route_group_df.apply(
                lambda x: flows_map[x["target_flow"]], axis=1
            )

        if "target_page" in route_group_df.columns:
            pages_map = self.pages.get_pages_map(flow_id=flow_id, reverse=True)
            pages_map["End Flow"] = flow_id + "/pages/END_FLOW"
            route_group_df["target_page"] = route_group_df.apply(
                lambda x: pages_map[x["target_page"]], axis=1
            )

        transition_routes = []
        for _, row in route_group_df.iterrows():
            transition_route = self.create_transition_route_from_dataframe(row)
            transition_routes.append(transition_route)

        route_group = types.TransitionRouteGroup()
        route_group.display_name = display_name
        route_group.transition_routes = transition_routes

        if update_flag:
            self.route_groups.create_transition_route_group(
                flow_id=flow_id, obj=route_group
            )

        return route_group


    def sheets_to_dataframe(
        self, sheet_name: str, worksheet_name: str
    ) -> pd.DataFrame:
        """Retrieve a Google Sheets spreadsheet as a pandas DataFrame.

        Args:
          sheet_name (str):
            The spread sheet name.
          worksheet_name (str):
            The worksheet tab name.

        Returns:
          The content of the spreadsheet as a pandas DataFrame.
        """
        g_sheets = self.sheets_client.open(sheet_name)
        sheet = g_sheets.worksheet(worksheet_name)
        data_pull = sheet.get_all_values()
        data = pd.DataFrame(columns=data_pull[0], data=data_pull[1:])

        return data

    def dataframe_to_sheets(
        self,
        sheet_name: str, worksheet_name: str,
        dataframe: pd.DataFrame, create_worksheet: bool = False
    ):
        """Dump a pandas DataFrame to a Google Sheets spreadsheet.

        Args:
          sheet_name (str):
            The spread sheet name.
          worksheet_name (str):
            The worksheet tab name.
          dataframe (pd.DataFrame):
            The pandas DataFrame that will export to sheets.
          create_worksheet (bool):
            Whether to create a new worksheet or use the existing one.
        """
        g_sheets = self.sheets_client.open(sheet_name)
        if not create_worksheet:
            worksheet = g_sheets.worksheet(worksheet_name)
        else:
            worksheet = g_sheets.add_worksheet(
                title=worksheet_name, rows=len(dataframe) + 1,
                cols=len(dataframe.columns) + 1
            )
        set_with_dataframe(worksheet, dataframe)


    def _human_readable_map(
        self, df: pd.DataFrame, agent_id: str, rate_limit: float = 0.5
    ):
        """docs here!"""
        flows_map = self.flows.get_flows_map(agent_id)
        time.sleep(rate_limit)

        if "intent" in df.columns:
            intents_map = self.intents.get_intents_map(agent_id)
            df["intent"] = df["intent"].map(intents_map)
        if "parameter_entity_type" in df.columns:
            entities_map = self.entities.get_entities_map(agent_id)
            col = "parameter_entity_type"
            df[col] = df[col].map(entities_map)
        if "entity_type" in df.columns:
            entities_map = self.entities.get_entities_map(agent_id)
            df["entity_type"] = df["entity_type"].map(entities_map)
        if "webhook" in df.columns:
            webhooks_map = self.webhooks.get_webhooks_map(agent_id)
            df["webhook"] = df["webhook"].map(webhooks_map)
        if "transition_to" in df.columns:
            all_pages_map = self._AllPagesCustomDict()
            all_pages_map.update(flows_map)
            for flow_id in flows_map:
                all_pages_map.update(self.pages.get_pages_map(flow_id))
                time.sleep(rate_limit)

            df["transition_to"] = df["transition_to"].map(all_pages_map)
        if "flow" in df.columns:
            df["flow"] = df["flow"].map(flows_map)
        if "route_groups" in df.columns:
            all_rgs = {}
            for flow_id in flows_map:
                all_rgs.update(self.route_groups.get_route_groups_map(flow_id))

            df["route_groups"] = df["route_groups"].map(all_rgs)

    def intents_to_df(
        self,
        agent_id: str = None,
        mode: str = "basic",
        intent_subset: List[str] = None,
        transpose: bool = False,
        language_code: str = None,
        convert_ids_to_display_name: bool = True,
        rate_limit: float = 0.5) -> pd.DataFrame:
        """Extracts all Intents and Training Phrases into a Pandas DataFrame.

        Args:
          agent_id (str):
            agent to pull list of intents
          mode (str):
            Whether to return 'basic' DataFrame or 'advanced' one.
            Refer to `data.dataframe_schemas.json` for schemas.
          intent_subset (List[str]):
            A subset of Intents to extract the Intents from.
          transpose (bool):
            Return the transposed DataFrame. If this flag passed as True,
            mode won't affect the result and the result would be like basic.
          language_code (str):
            Language code of the intents being uploaded. Ref:
            https://cloud.google.com/dialogflow/cx/docs/reference/language

        Returns:
          A pandas Dataframe
        """

        if not agent_id:
            agent_id = self.agent_id

        if transpose:
            _, intents_dict = self.intents.intents_to_df_cosine_prep(agent_id)
            transposed_df = pd.DataFrame.from_dict(
                intents_dict, "index"
            ).transpose()
            if intent_subset:
                transposed_df = transposed_df[intent_subset]

            return transposed_df

        if mode not in ["basic", "advanced"]:
            raise ValueError("Mode types: [basic, advanced]")

        main_df = pd.DataFrame()
        intents = self.intents.list_intents(
            agent_id, language_code=language_code)

        for obj in intents:
            if (intent_subset) and (obj.display_name not in intent_subset):
                continue
            ib = IntentBuilder(obj)
            intent_df = ib.to_dataframe(mode=mode)
            main_df = pd.concat([main_df, intent_df], ignore_index=True)


        if convert_ids_to_display_name:
            self._human_readable_map(main_df, agent_id, rate_limit)

        return main_df

    def entity_types_to_df(
        self,
        agent_id: str = None,
        mode: str = "basic",
        entity_type_subset: List[str] = None) -> pd.DataFrame:
        """Extracts all EntityTypes into a pandas DataFrame.

        Args:
          agent_id (str):
            agent to pull list of entity_types
          mode (str):
            Whether to return 'basic' DataFrame or 'advanced' one.
            Refer to `data.dataframe_schemas.json` for schemas.
          entity_type_subset (List[str]):
            A subset of EntityTypes to extract the EntityTypes from.

        Returns:
          A pandas Dataframe
        """

        if not agent_id:
            agent_id = self.agent_id

        # Error checking for `mode`
        if mode not in ["basic", "advanced"]:
            raise ValueError("Mode types: [basic, advanced]")

        main_df = pd.DataFrame()
        entity_types = self.entities.list_entity_types(agent_id)

        for obj in entity_types:
            if (
                (entity_type_subset)
                and (obj.display_name not in entity_type_subset)
            ):
                continue
            etb = EntityTypeBuilder(obj)
            entity_df = etb.to_dataframe(mode=mode)
            main_df = pd.concat([main_df, entity_df], ignore_index=True)

        return main_df

    def flows_to_df(
        self,
        agent_id: str = None,
        mode: str = "basic",
        flow_subset: List[str] = None,
        convert_ids_to_display_name: bool = True,
        rate_limit: float = 0.5) -> pd.DataFrame:
        """Extracts all Flows and put it into a Pandas DataFrame.

        Args:
          agent_id (str):
            agent to pull list of intents
          mode (str):
            Whether to return 'basic' DataFrame or 'advanced' one.
            Refer to `data.dataframe_schemas.json` for schemas.
          flow_subset (List[str]):
            A subset of Flows to extract the Flows from.
          rate_limit (float):
            Time in seconds to wait between each API call.
            Use this to control hitting Quota limits on your project.

        Returns:
          A pandas Dataframe
        """
        if not agent_id:
            agent_id = self.agent_id

        if mode not in ["basic", "advanced"]:
            raise ValueError("Mode types: [basic, advanced]")

        flows_list = self.flows.list_flows(agent_id)
        time.sleep(rate_limit)

        main_df = pd.DataFrame()
        for obj in flows_list:
            if (flow_subset) and (obj.display_name not in flow_subset):
                continue
            fb = FlowBuilder(obj)
            flow_df = fb.to_dataframe(mode=mode)
            main_df = pd.concat([main_df, flow_df], ignore_index=True)

        if main_df.empty:
            return main_df

        if convert_ids_to_display_name:
            self._human_readable_map(main_df, agent_id, rate_limit)

        return main_df

    def pages_to_df(
        self,
        agent_id: str = None,
        mode: str = "basic",
        flow_subset: List[str] = None,
        page_subset: List[str] = None,
        convert_ids_to_display_name: bool = True,
        rate_limit: float = 0.5) -> pd.DataFrame:
        """Extracts all Flows and put it into a Pandas DataFrame.

        Args:
          agent_id (str):
            agent to pull list of intents
          mode (str):
            Whether to return 'basic' DataFrame or 'advanced' one.
            Refer to `data.dataframe_schemas.json` for schemas.
          flow_subset (List[str]):
            A subset of Flows to extract the Pages from.
          page_subset (List[str]):
            A subset of Pages to extract the Pages from.
          rate_limit (float):
            Time in seconds to wait between each API call.
            Use this to control hitting Quota limits on your project.

        Returns:
          A pandas Dataframe
        """
        if not agent_id:
            agent_id = self.agent_id

        if mode not in ["basic", "advanced"]:
            raise ValueError("Mode types: [basic, advanced]")

        flows_list = self.flows.list_flows(agent_id)
        time.sleep(rate_limit)

        main_df = pd.DataFrame()
        for f_obj in flows_list:
            if (flow_subset) and (f_obj.display_name not in flow_subset):
                continue

            pages_list = self.pages.list_pages(f_obj.name)
            time.sleep(rate_limit)
            for obj in pages_list:
                if (page_subset) and (obj.display_name not in page_subset):
                    continue

                pb = PageBuilder(obj)
                page_df = pb.to_dataframe(mode=mode)
                main_df = pd.concat([main_df, page_df], ignore_index=True)

        if main_df.empty:
            return main_df

        if convert_ids_to_display_name:
            self._human_readable_map(main_df, agent_id, rate_limit)

        return main_df

    def webhooks_to_df(
        self,
        agent_id: str = None,
        mode: str = "basic",
        webhook_subset: List[str] = None,
    ) -> pd.DataFrame:
        """Extracts all Webhooks into a pandas DataFrame.

        Args:
          agent_id (str):
            agent to pull list of webhooks
          mode (str):
            Whether to return 'basic' DataFrame or 'advanced' one.
            Refer to `data.dataframe_schemas.json` for schemas.
          webhook_subset (List[str]):
            A subset of Webhooks to extract the Webhooks from.

        Returns:
          A pandas Dataframe
        """
        if not agent_id:
            agent_id = self.agent_id

        # Error checking for `mode`
        if mode not in ["basic", "advanced"]:
            raise ValueError("Mode types: [basic, advanced]")

        main_df = pd.DataFrame()
        webhooks = self.webhooks.list_webhooks(agent_id)

        for obj in webhooks:
            if (webhook_subset) and (obj.display_name not in webhook_subset):
                continue
            wb = WebhookBuilder(obj)
            webhook_df = wb.to_dataframe(mode=mode)
            main_df = pd.concat([main_df, webhook_df], ignore_index=True)

        return main_df

    def route_groups_to_df(
        self,
        agent_id: str = None,
        mode: str = "basic",
        convert_ids_to_display_name: bool = True,
        rate_limit: float = 0.5
    ) -> pd.DataFrame:
        """Extracts the Transition Route Groups from a given Agent and
         returns key information about the Route Groups in a Pandas Dataframe

        DFCX Route Groups exist as an Agent level resource, however they are
        categorized by the Flow they are associated with. This method will
        extract all Flows for the given agent, then use the Flow IDs to
        extract all Route Groups per Flow. Once all Route Groups have been
        extracted, the method will convert the DFCX object to a Pandas
        Dataframe and return this to the user.

        Args:
          agent_id (str):
            agent to pull transition routes from.
          mode (str):
            Whether to return 'basic' DataFrame or 'advanced' one.
            Refer to `data.dataframe_schemas.json` for schemas.
          rate_limit (float):
            Time in seconds to wait between each API call.
            Use this to control hitting Quota limits on your project.

        Returns:
          A pandas Dataframe
        """
        # Error checking for `mode`
        if mode not in ["basic", "advanced"]:
            raise ValueError("Mode types: [basic, advanced]")

        if not agent_id:
            agent_id = self.agent_id

        # Get all the TransitionRouteGroups
        flows_list = self.flows.list_flows(agent_id)
        time.sleep(rate_limit)

        main_df = pd.DataFrame()
        for f_obj in flows_list:
            rg_list = self.route_groups.list_transition_route_groups(f_obj.name)
            for obj in rg_list:
                trgb = TransitionRouteGroupBuilder(obj)
                trgb_df = trgb.to_dataframe(mode=mode)
                main_df = pd.concat([main_df, trgb_df], ignore_index=True)

            time.sleep(rate_limit)

        if main_df.empty:
            return main_df

        if convert_ids_to_display_name:
            self._human_readable_map(main_df, agent_id, rate_limit)

        return main_df


    def agent_to_sheets(
        self,
        agent_id: str = None,
        mode: str = "basic",
        sheet_name: str = None,
        email_address: str = None
    ):
        """Dump agent resources to a spreadsheet.

        Args:
          agent_id (str):
            agent to pull the resources from.
          mode (str):
            Whether to return 'basic' DataFrame or 'advanced' one.
            Refer to `data.dataframe_schemas.json` for schemas.
          sheet_name (str):
            The spread sheet name. If it's not present, a new spreadsheet will
            be created by the name of 'AGENT_NAME DFCX resources' and it will
            be shared with the `email_address`
          email_address (str):
            The email address to share the spreadsheet with. If `sheet_name`
            is not present you must pass `email_address` to share
            the spreadsheet with it.
        """
        # Get the dataframes
        input_kwargs = {"agent_id": agent_id, "mode": mode}
        df_dict = {
            "Intents": self.intents_to_df(**input_kwargs),
            "EntityTypes": self.entity_types_to_df(**input_kwargs),
            "Flows": self.flows_to_df(**input_kwargs),
            "Pages": self.pages_to_df(**input_kwargs),
            "Webhooks": self.webhooks_to_df(**input_kwargs),
            "RouteGroups": self.route_groups_to_df(**input_kwargs),
        }

        # Get the agent name
        the_agent = self.agents.get_agent(agent_id=agent_id)
        agent_name = the_agent.display_name
        # Create a spreadsheet and import the dataframes
        if sheet_name is None:
            if email_address is None:
                raise ValueError(
                    "Either enter an existing `sheet_name` or pass"
                    " an `email_address` to share the new spreadsheet."
                )
            sheet_name = f"{agent_name} DFCX resources"
            tmp_g_sheets = self.sheets_client.create(sheet_name)
            tmp_g_sheets.share(
                email_address, perm_type="user", role="writer")

        for worksheet_name, dataframe in df_dict.items():
            self.dataframe_to_sheets(
                sheet_name=sheet_name, worksheet_name=worksheet_name,
                dataframe=dataframe, create_worksheet=True
            )

        # # Delete the Sheet1 worksheet
        # tmp_g_sheets.del_worksheet(tmp_g_sheets.worksheet("Sheet1"))

        logging.info("Agent's resources spreadsheet: %s", tmp_g_sheets.url)<|MERGE_RESOLUTION|>--- conflicted
+++ resolved
@@ -102,7 +102,6 @@
             creds = google.auth.default(scopes=scopes)[0]
             self.sheets_client = gspread.authorize(creds)
 
-<<<<<<< HEAD
         logging.info("create dfcx creds %s", creds_path)
         self.agent_id = agent_id
 
@@ -116,13 +115,6 @@
             creds_path, creds_dict
         )
         self.creds_path = creds_path
-=======
-        self.entities = EntityTypes(creds=self.creds)
-        self.intents = Intents(creds=self.creds)
-        self.flows = Flows(creds=self.creds)
-        self.pages = Pages(creds=self.creds)
-        self.route_groups = TransitionRouteGroups(creds=self.creds)
->>>>>>> 37cf8cf7
 
     @staticmethod
     def progress_bar(current, total, bar_length=50, type_="Progress"):
