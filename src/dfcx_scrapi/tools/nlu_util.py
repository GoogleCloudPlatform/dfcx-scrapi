--- conflicted
+++ resolved
@@ -30,16 +30,9 @@
 from dfcx_scrapi.core import scrapi_base
 from dfcx_scrapi.core import transition_route_groups
 
-<<<<<<< HEAD
 if "google.colab" in sys.modules:
     from google.colab import data_table
     data_table.enable_dataframe_formatter()
-=======
-# TODO: if colab enabled only?
-from google.colab import data_table
-
-data_table.enable_dataframe_formatter()
->>>>>>> 6a6efb2b
 
 SHEETS_SCOPE = [
     "https://spreadsheets.google.com/feeds",
@@ -141,10 +134,12 @@
             creds=self.creds
         )
         agent_trgs = trg_loader.list_transition_route_groups(agent_id)
-        self.trgs = agent_trgs + trg_loader.list_transition_route_groups(self.flow.name)
-        self.name_to_trg = {i.name: i for i in self.trgs + agent_trgs}
-
-        if page_display_name != 'Start Page':
+        self.trgs = (
+            agent_trgs + trg_loader.list_transition_route_groups(self.flow.name)
+        )
+        self.name_to_trg = {i.name: i for i in self.trgs}
+
+        if page_display_name != "Start Page":
             page_loader = pages.Pages(creds=self.creds)
             page_map = page_loader.get_pages_map(self.flow.name, reverse=True)
             page_id = page_map.get(page_display_name, None)
@@ -170,7 +165,7 @@
         for tr in self.flow.transition_routes:
             if tr.intent:
                 relevant_intents.add(tr.intent)
-        if hasattr(self, 'page'):
+        if hasattr(self, "page"):
             relevant_trgs |= set(self.page.transition_route_groups)
             for tr in self.page.transition_routes:
                 if tr.intent:
