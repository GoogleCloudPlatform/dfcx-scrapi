"""CX Transition Route Group Resource functions."""

# Copyright 2023 Google LLC
#
# Licensed under the Apache License, Version 2.0 (the "License");
# you may not use this file except in compliance with the License.
# You may obtain a copy of the License at
#
#     https://www.apache.org/licenses/LICENSE-2.0
#
# Unless required by applicable law or agreed to in writing, software
# distributed under the License is distributed on an "AS IS" BASIS,
# WITHOUT WARRANTIES OR CONDITIONS OF ANY KIND, either express or implied.
# See the License for the specific language governing permissions and
# limitations under the License.

import logging
import time
from typing import Dict
import pandas as pd
from google.cloud.dialogflowcx_v3beta1 import services
from google.cloud.dialogflowcx_v3beta1 import types
from google.protobuf import field_mask_pb2

from dfcx_scrapi.core import flows
from dfcx_scrapi.core import intents
from dfcx_scrapi.core import pages
from dfcx_scrapi.core import webhooks
from dfcx_scrapi.core import scrapi_base


# logging config
logging.basicConfig(
    level=logging.INFO,
    format="%(asctime)s %(levelname)-8s %(message)s",
    datefmt="%Y-%m-%d %H:%M:%S",
)


class TransitionRouteGroups(scrapi_base.ScrapiBase):
    """Core Class for CX Transition Route Group functions."""

    def __init__(
        self,
        creds_path: str = None,
        creds_dict: Dict = None,
        creds=None,
        scope=False,
        route_group_id: str = None,
        flow_id: str = None,
        agent_id: str = None,
    ):
        super().__init__(
            creds_path=creds_path,
            creds_dict=creds_dict,
            creds=creds,
            scope=scope,
        )

        self.flows = flows.Flows(creds=self.creds)
        self.intents = intents.Intents(creds=self.creds)
        self.pages = pages.Pages(creds=self.creds)
        self.webhooks = webhooks.Webhooks(creds=self.creds)

        if route_group_id:
            self.route_group_id = route_group_id
            self.client_options = self._set_region(route_group_id)

        if flow_id:
            self.flow_id = flow_id

        if agent_id:
            self.agent_id = agent_id

        self._get_agent_level_data_only = False

    def _rg_temp_dict_update(self, temp_dict, element):
        """Modify the temp dict and return to dataframe function."""
        element_dict = self.cx_object_to_dict(element)
        key = list(element_dict.keys())[0]

        if key == "payload":
            temp_dict.update({"custom_payload": element_dict[key]})
        elif key == "liveAgentHandoff":
            temp_dict.update(
                {"live_agent_handoff": element_dict[key]["metadata"]}
            )
        elif key == "conversationSuccess":
            temp_dict.update(
                {"conversation_success": element_dict[key]["metadata"]}
            )
        elif key == "playAudio":
            temp_dict.update({"play_audio": element_dict[key]["audioUri"]})
        elif key == "outputAudioText":
            temp_dict.update({"output_audio_text": element_dict[key]["text"]})
        elif key == "text":
            if len(element_dict[key]["text"]) == 1:
                temp_dict.update(
                    {"fulfillment_message": element_dict[key]["text"][0]}
                )
            else:
                temp_dict.update(
                    {"fulfillment_message": element_dict[key]["text"]}
                )
        else:
            temp_dict.update({key: element_dict[key]})

        return temp_dict

    def get_route_groups_map(self, resource_id: str = None, reverse=False):
        """Exports Agent Route Group UUIDs and Names into a user friendly dict.

        Args:
          resource_id: the formatted CX Agent Flow ID or Agent ID to use
          reverse: (Optional) Boolean flag to swap key:value -> value:key

        Returns:
          Dictionary containing Route Group UUIDs as keys and display names
          as values. If Optional reverse=True, the output will return
          route group name:ID mapping instead of ID:route group name
        """
        if not resource_id:
            resource_id = self.flow_id

        if reverse:
            pages_dict = {
                page.display_name: page.name
                for page in self.list_transition_route_groups(resource_id)
            }

        else:
            pages_dict = {
                page.name: page.display_name
                for page in self.list_transition_route_groups(resource_id)
            }

        return pages_dict

    @scrapi_base.api_call_counter_decorator
    def list_transition_route_groups(self, resource_id: str = None):
        """Exports List of all Route Groups in the specified CX Flow ID.

        Args:
          resource_id: The formatted CX Flow ID or Agent ID to list the route groups from

        Returns:
          List of Route Group objects
        """
        if not resource_id:
            resource_id = self.flow_id

        request = (
            types.transition_route_group.ListTransitionRouteGroupsRequest()
        )
        request.parent = resource_id

        client_options = self._set_region(resource_id)
        client = services.transition_route_groups.TransitionRouteGroupsClient(
            credentials=self.creds, client_options=client_options
        )
        response = client.list_transition_route_groups(request)

        cx_route_groups = []
        for page in response.pages:
            for cx_route_group in page.transition_route_groups:
                cx_route_groups.append(cx_route_group)

        return cx_route_groups

    @scrapi_base.api_call_counter_decorator
    def get_transition_route_group(self, route_group_id):
        """Get a single Transition Route Group object.

        Args:
          route_group_id: the formatted CX Route Group ID to retrieve.

        Returns:
          A single Route Group object
        """
        request = types.transition_route_group.GetTransitionRouteGroupRequest()
        request.name = route_group_id
        client_options = self._set_region(route_group_id)
        client = services.transition_route_groups.TransitionRouteGroupsClient(
            credentials=self.creds, client_options=client_options
        )
        response = client.get_transition_route_group(request)

        return response

    @scrapi_base.api_call_counter_decorator
    def create_transition_route_group(
        self,
        resource_id: str = None,
        obj: types.TransitionRouteGroup = None,
        **kwargs,
    ):
        """Create a single Transition Route Group resource.

        Args:
          resource_id: the formatted CX Flow ID or Agent ID to create the route group in
          obj: (Optional) the Transition Route Group object of type
            types.TransitionRouteGroup that you want the new route group
            to be built from.

        Returns:
          A copy of the successfully created Route Group object
        """
        if not resource_id:
            resource_id = self.flow_id

        if obj:
            trg = obj
            trg.name = ""
        else:
            trg = types.transition_route_group.TransitionRouteGroup()

        for key, value in kwargs.items():
            setattr(trg, key, value)

        client_options = self._set_region(resource_id)
        client = services.transition_route_groups.TransitionRouteGroupsClient(
            credentials=self.creds, client_options=client_options
        )
        response = client.create_transition_route_group(
            parent=resource_id, transition_route_group=trg
        )

        return response

    @scrapi_base.api_call_counter_decorator
    def update_transition_route_group(
        self,
        route_group_id: str = None,
        obj: types.TransitionRouteGroup = None,
        language_code: str = None,
        **kwargs,
    ):
        """Update a single Route Group resource.

        Args:
          route_group_id: the formatted CX Route Group ID to update.
          obj: (Optional) the Transition Route Group object of type
            types.TransitionRouteGroup that you want to update.
          language_code: (Optional) the language in which the agent should
            update the TransitionRouteGroup

        Returns:
          A copy of the successfully updated Route Group object
        """
        if obj:
            route_group = obj
            route_group.name = route_group_id
        else:
            route_group = self.get_transition_route_group(route_group_id)

        for key, value in kwargs.items():
            setattr(route_group, key, value)
        paths = kwargs.keys()
        mask = field_mask_pb2.FieldMask(paths=paths)

        client_options = self._set_region(route_group_id)
        client = services.transition_route_groups.TransitionRouteGroupsClient(
            credentials=self.creds, client_options=client_options
        )

        request = (
            types.transition_route_group.UpdateTransitionRouteGroupRequest()
        )  # pylint: disable=C0301

        request.transition_route_group = route_group
        request.update_mask = mask

        if language_code:
            request.language_code = language_code

        response = client.update_transition_route_group(request)

        return response

    # TODO: needs to include agent flows
    def route_groups_to_dataframe(
        self, agent_id: str = None, rate_limit: float = 0.5
    ):
        """Extracts the Flow Transition Route Groups from a given Agent and
         returns key information about the Route Groups in a Pandas Dataframe

        DFCX Route Groups exist as an Agent level resource, however they can
        categorized by the Flow they are associated with. This method will
        extract all Flows for the given agent, then use the Flow IDs to
        extract all Route Groups per Flow. Once all Route Groups have been
        extracted, the method will convert the DFCX object to a Pandas
        Dataframe and return this to the user.

        Args:
          agent_id: the Agent ID string in the following format:
            projects/<project_id>/locations/<location_id>/agents/<agent_id>
          rate_limit: Time in seconds to wait between each API call. Use this
            to control hitting Quota limits on your project.

        Returns:
          a Pandas Dataframe with columns: flow, route_group_name, target_page,
          intent, condition, webhook, webhook_tag, custom_payload,
          live_agent_handoff, conversation_success, play_audio,
          output_audio_text, fulfillment_message
        """
        if not agent_id:
            agent_id = self.agent_id

        flows_map = self.flows.get_flows_map(agent_id)
        intents_map = self.intents.get_intents_map(agent_id)
        webhooks_map = self.webhooks.get_webhooks_map(agent_id)
        all_pages_map = {}
        all_rgs = []

        if self._get_agent_level_data_only:
            all_rgs.extend(self.list_transition_route_groups(agent_id))
        else:
            for flow in flows_map:
                all_pages_map.update(self.pages.get_pages_map(flow))
                all_rgs.extend(self.list_transition_route_groups(flow))
                time.sleep(rate_limit)

        rows_list = []
        for route_group in all_rgs:
<<<<<<< HEAD
            if not self._get_agent_level_data_only:
                flow = "/".join(route_group.name.split("/")[0:8])
=======
            # TODO: agent level route groups won't have this component
            flow = "/".join(route_group.name.split("/")[0:8])
>>>>>>> 6a6efb2b
            for route in route_group.transition_routes:
                temp_dict = {}

                if not self._get_agent_level_data_only:
                    temp_dict.update({"flow": flows_map[flow]})
                temp_dict.update({"route_group_name": route_group.display_name})

                if route.target_page:
                    t_p = all_pages_map.get(route.target_page)
                    if not t_p:
                        t_p = str(route.target_page).rsplit("/", maxsplit=1)[-1]

                    temp_dict.update({"target_page": t_p})

                if route.intent:
                    temp_dict.update({"intent": intents_map[route.intent]})

                if route.condition:
                    temp_dict.update({"condition": route.condition})

                if route.trigger_fulfillment.webhook:
                    temp_dict.update(
                        {
                            "webhook": webhooks_map[
                                route.trigger_fulfillment.webhook
                            ]
                        }
                    )

                    temp_dict.update(
                        {"webhook_tag": route.trigger_fulfillment.tag}
                    )

                if route.trigger_fulfillment.messages:
                    for element in route.trigger_fulfillment.messages:
                        temp_dict = self._rg_temp_dict_update(
                            temp_dict, element
                        )

                rows_list.append(temp_dict)

        final_dataframe = pd.DataFrame(rows_list)

        return final_dataframe

    def agent_route_groups_to_dataframe(
            self, agent_id: str = None, rate_limit: float = 0.5
    ):
        """Extracts the Transition Route Groups from a given Agent and
        returns key information about the Route Groups in a Pandas Dataframe

        This method will extract all Agent Level Route Groups and convert
        the DFCX object to a Pandas Dataframe and return this to the user.

        Args:
        agent_id: the Agent ID string in the following format:
            projects/<project_id>/locations/<location_id>/agents/<agent_id>
        rate_limit: Time in seconds to wait between each API call. Use this
            to control hitting Quota limits on your project.

        Returns:
        a Pandas Dataframe with columns: route_group_name, target_page,
        intent, condition, webhook, webhook_tag, custom_payload,
        live_agent_handoff, conversation_success, play_audio,
        output_audio_text, fulfillment_message
        """
        self._get_agent_level_data_only = True
        final_dataframe = self.route_groups_to_dataframe(agent_id, rate_limit)
        self._get_agent_level_data_only = False
        return final_dataframe<|MERGE_RESOLUTION|>--- conflicted
+++ resolved
@@ -107,11 +107,11 @@
 
         return temp_dict
 
-    def get_route_groups_map(self, resource_id: str = None, reverse=False):
+    def get_route_groups_map(self, flow_id: str = None, reverse=False):
         """Exports Agent Route Group UUIDs and Names into a user friendly dict.
 
         Args:
-          resource_id: the formatted CX Agent Flow ID or Agent ID to use
+          flow_id: the formatted CX Agent Flow ID to use
           reverse: (Optional) Boolean flag to swap key:value -> value:key
 
         Returns:
@@ -119,42 +119,42 @@
           as values. If Optional reverse=True, the output will return
           route group name:ID mapping instead of ID:route group name
         """
-        if not resource_id:
-            resource_id = self.flow_id
+        if not flow_id:
+            flow_id = self.flow_id
 
         if reverse:
             pages_dict = {
                 page.display_name: page.name
-                for page in self.list_transition_route_groups(resource_id)
+                for page in self.list_transition_route_groups(flow_id)
             }
 
         else:
             pages_dict = {
                 page.name: page.display_name
-                for page in self.list_transition_route_groups(resource_id)
+                for page in self.list_transition_route_groups(flow_id)
             }
 
         return pages_dict
 
     @scrapi_base.api_call_counter_decorator
-    def list_transition_route_groups(self, resource_id: str = None):
+    def list_transition_route_groups(self, flow_id: str = None):
         """Exports List of all Route Groups in the specified CX Flow ID.
 
         Args:
-          resource_id: The formatted CX Flow ID or Agent ID to list the route groups from
+          flow_id: The formatted CX Flow ID to list the route groups from
 
         Returns:
           List of Route Group objects
         """
-        if not resource_id:
-            resource_id = self.flow_id
+        if not flow_id:
+            flow_id = self.flow_id
 
         request = (
             types.transition_route_group.ListTransitionRouteGroupsRequest()
         )
-        request.parent = resource_id
-
-        client_options = self._set_region(resource_id)
+        request.parent = flow_id
+
+        client_options = self._set_region(flow_id)
         client = services.transition_route_groups.TransitionRouteGroupsClient(
             credentials=self.creds, client_options=client_options
         )
@@ -190,14 +190,14 @@
     @scrapi_base.api_call_counter_decorator
     def create_transition_route_group(
         self,
-        resource_id: str = None,
+        flow_id: str = None,
         obj: types.TransitionRouteGroup = None,
         **kwargs,
     ):
         """Create a single Transition Route Group resource.
 
         Args:
-          resource_id: the formatted CX Flow ID or Agent ID to create the route group in
+          flow_id: the formatted CX Flow ID to create the route group in
           obj: (Optional) the Transition Route Group object of type
             types.TransitionRouteGroup that you want the new route group
             to be built from.
@@ -205,8 +205,8 @@
         Returns:
           A copy of the successfully created Route Group object
         """
-        if not resource_id:
-            resource_id = self.flow_id
+        if not flow_id:
+            flow_id = self.flow_id
 
         if obj:
             trg = obj
@@ -217,12 +217,12 @@
         for key, value in kwargs.items():
             setattr(trg, key, value)
 
-        client_options = self._set_region(resource_id)
+        client_options = self._set_region(flow_id)
         client = services.transition_route_groups.TransitionRouteGroupsClient(
             credentials=self.creds, client_options=client_options
         )
         response = client.create_transition_route_group(
-            parent=resource_id, transition_route_group=trg
+            parent=flow_id, transition_route_group=trg
         )
 
         return response
@@ -277,7 +277,6 @@
 
         return response
 
-    # TODO: needs to include agent flows
     def route_groups_to_dataframe(
         self, agent_id: str = None, rate_limit: float = 0.5
     ):
@@ -322,13 +321,8 @@
 
         rows_list = []
         for route_group in all_rgs:
-<<<<<<< HEAD
             if not self._get_agent_level_data_only:
                 flow = "/".join(route_group.name.split("/")[0:8])
-=======
-            # TODO: agent level route groups won't have this component
-            flow = "/".join(route_group.name.split("/")[0:8])
->>>>>>> 6a6efb2b
             for route in route_group.transition_routes:
                 temp_dict = {}
 
@@ -369,8 +363,14 @@
                         )
 
                 rows_list.append(temp_dict)
-
-        final_dataframe = pd.DataFrame(rows_list)
+        final_dataframe = pd.DataFrame(
+            rows_list,
+            columns=[
+                "flow", "route_group_name", "target_page", "intent",
+                "condition", "webhook", "webhook_tag", "custom_payload",
+                "live_agent_handoff","conversation_success", "play_audio",
+                "output_audio_text", "fulfillment_message"]
+        )
 
         return final_dataframe
 
