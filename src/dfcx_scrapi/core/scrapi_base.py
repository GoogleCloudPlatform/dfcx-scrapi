--- conflicted
+++ resolved
@@ -17,16 +17,11 @@
 import logging
 import json
 import re
-<<<<<<< HEAD
-from typing import Dict
-
-import numpy as np
-=======
 import functools
 from collections import defaultdict
 from typing import Dict
 
->>>>>>> 37cf8cf7
+import numpy as np
 from google.oauth2 import service_account
 from google.auth.transport.requests import Request
 from google.protobuf import json_format  # type: ignore
@@ -286,16 +281,6 @@
 
         return new_dict
 
-<<<<<<< HEAD
-
-    class _AllPagesCustomDict(dict):
-
-        def __missing__(self, key):
-            if isinstance(key, str) and key.endswith("PAGE"):
-                return str(key).rsplit("/", maxsplit=1)[-1]
-
-            return np.nan
-=======
     def get_api_calls_details(self) -> Dict[str, int]:
         """The number of API calls corresponding to each method.
 
@@ -340,4 +325,12 @@
     wrapper.calls_api = True
 
     return wrapper
->>>>>>> 37cf8cf7
+
+
+    class _AllPagesCustomDict(dict):
+
+        def __missing__(self, key):
+            if isinstance(key, str) and key.endswith("PAGE"):
+                return str(key).rsplit("/", maxsplit=1)[-1]
+
+            return np.nan