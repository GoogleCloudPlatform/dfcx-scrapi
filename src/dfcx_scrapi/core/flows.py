--- conflicted
+++ resolved
@@ -58,19 +58,12 @@
         self.agent_id = agent_id
         self.pages = pages.Pages(creds=self.creds)
 
-<<<<<<< HEAD
-    def get_flows_map(
-        self,
-        agent_id: str,
-        reverse=False
-=======
     # TODO: Migrate to Flow Builder class when ready
     @staticmethod
     def _build_nlu_settings(
         model_type: str = "STANDARD",
         classification_threshold: float = 0.3,
         model_training_mode: str = "MANUAL",
->>>>>>> 37cf8cf7
     ):
         """Builds the NLU Settings object to be used with Flow objects.
 
@@ -139,16 +132,10 @@
 
         return flows_dict
 
-<<<<<<< HEAD
-    def get_flow_page_map(self, agent_id: str) -> Dict[str, Dict[str, str]]:
-        """Exports a user friendly dict containing Flows, Pages, and IDs
-
-=======
     def get_flow_page_map(
             self, agent_id: str, rate_limit: float = 1.0
             ) -> Dict[str, Dict[str, str]]:
         """Exports a user friendly dict containing Flows, Pages, and IDs
->>>>>>> 37cf8cf7
         This method builds on top of `get_flows_map` and builds out a nested
         dictionary containing all of the Page Display Names and UUIDs contained
         within each Flow. Output Format:
@@ -158,17 +145,10 @@
                 'pages': { <PAGE_DISPLAY_NAME> : <PAGE_UUID> }
             }
           }
-<<<<<<< HEAD
-        
+
         Args:
           agent_id: the formatted CX Agent ID to use
-          
-=======
-
-        Args:
-          agent_id: the formatted CX Agent ID to use
-
->>>>>>> 37cf8cf7
+
         Returns:
           Dictionary containing Flow Names/UUIDs and Page Names/UUIDs
         """
@@ -179,19 +159,12 @@
         for flow in flows_map:
             pages_map = self.pages.get_pages_map(
                 flows_map[flow], reverse=True)
-<<<<<<< HEAD
-            flow_page_map[flow] = {'id': flows_map[flow], 'pages': pages_map}
-
-        return flow_page_map
-
-=======
             flow_page_map[flow] = {"id": flows_map[flow], "pages": pages_map}
             time.sleep(rate_limit)
 
         return flow_page_map
 
     @scrapi_base.api_call_counter_decorator
->>>>>>> 37cf8cf7
     def train_flow(self, flow_id: str) -> str:
         """Trains the specified flow.
 
