--- conflicted
+++ resolved
@@ -326,7 +326,6 @@
         response = client.create_test_case(request)
         return response
 
-<<<<<<< HEAD
     def batch_create_test_cases(
         self,
         test_cases_list: List[types.TestCase],
@@ -355,9 +354,7 @@
         return failed_test_cases
 
 
-=======
-    @scrapi_base.api_call_counter_decorator
->>>>>>> 37cf8cf7
+    @scrapi_base.api_call_counter_decorator
     def get_test_case(self, test_case_id: str):
         """Get test case object from CX Agent.
 
@@ -439,12 +436,9 @@
         )
         client.batch_delete_test_cases(request)
 
-<<<<<<< HEAD
         print(f'{len(test_case_ids)} Test Cases Successfully Deleted.')
 
-=======
-    @scrapi_base.api_call_counter_decorator
->>>>>>> 37cf8cf7
+    @scrapi_base.api_call_counter_decorator
     def list_test_case_results(self, test_case_id: str):
         """List the results from a specific Test Case.
 
